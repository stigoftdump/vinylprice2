--- conflicted
+++ resolved
@@ -1,10 +1,7 @@
 import numpy as np
 from scipy.optimize import curve_fit
 from grid_functions import realprice
-<<<<<<< HEAD
-=======
 import pickle
->>>>>>> 029ddb46
 
 def sigmoid_plus_exponential(x, a1, b1, c1, a_exp, b_exp, c_exp, d):
     """
@@ -120,7 +117,7 @@
 
     # gets percentile price above line
     percentage_above_line, search_width = get_percentile_price_above_line(qualities, prices, reqscore,
-                                                                                percentile=100)
+                                                                                percentile=90)
     # calculates prices
     upper_bound = predicted_price * ((percentage_above_line/100)+1)
     adjusted_price = predicted_price + ((upper_bound - predicted_price) * shop_var)
@@ -129,45 +126,11 @@
     return upper_bound, actual_price, search_width
 
 def numpify_qualities_and_prices(qualities, prices):
-    """
-    Converts lists of qualities and prices into NumPy arrays suitable for model fitting.
-
-    Qualities are reshaped into a 2D array (column vector) as the independent
-    variable (X), and prices are converted into a 1D array as the dependent
-    variable (y).
-
-    Args:
-        qualities (list or array-like): A list of quality scores.
-        prices (list or array-like): A list of corresponding prices.
-
-    Returns:
-        tuple: A tuple containing:
-            - X (np.ndarray): A 2D NumPy array of qualities.
-            - y (np.ndarray): A 1D NumPy array of prices.
-    """
     X = np.array(qualities).reshape(-1, 1)  # Quality as independent variable
     y = np.array(prices)  # Price as dependent variable
     return X, y
 
 def predict_price(qualities, prices, reqscore):
-    """
-    Fits a curve to the provided quality and price data and predicts a price
-    for a requested quality score.
-
-    This function utilizes `fit_curve_and_get_params` to determine the optimal
-    parameters for the `sigmoid_plus_exponential` model and then uses the
-    resulting prediction function to estimate the price for the `reqscore`.
-
-    Args:
-        qualities (list): A list of quality scores from historical sales data.
-        prices (list): A list of corresponding prices from historical sales data.
-        reqscore (float): The target quality score for which a price prediction
-                          is desired.
-
-    Returns:
-        float: The predicted price for the given `reqscore` based on the
-               fitted curve.
-    """
     # Get the fitted parameters and prediction function
     params, predict_func = fit_curve_and_get_params(qualities, prices)
 
@@ -244,7 +207,7 @@
     y_pred = predict_func(X.flatten())
 
     # Constants
-    MIN_POINTS_FOR_PERCENTILE_PER_SCORE = 1  # Minimum points needed at a specific score for percentile
+    MIN_POINTS_FOR_PERCENTILE_PER_SCORE = 3  # Minimum points needed at a specific score for percentile
     MIN_SCORES_FOR_AVERAGE = 1  # Minimum unique quality scores with valid percentiles
 
     # Flatten quality array for easier indexing
