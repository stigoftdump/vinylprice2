--- conflicted
+++ resolved
@@ -1,50 +1,6 @@
 import numpy as np
 from scipy.optimize import curve_fit
 from grid_functions import realprice
-<<<<<<< HEAD
-import pickle
-import statsmodels.api as sm
-
-unified_save_file = "vinylpricedata.pkl"
-
-def read_application_data():
-    """Reads the entire data dictionary from the unified pickle file."""
-    try:
-        with open(unified_save_file, 'rb') as f:
-            data = pickle.load(f)
-            return data
-    except (FileNotFoundError, EOFError, pickle.UnpicklingError): # Handle empty or corrupted file
-        return {} # Return an empty dict if file not found or unpickling error
-
-def write_application_data(data):
-    """Writes the entire data dictionary to the unified pickle file."""
-    try:
-        with open(unified_save_file, 'wb') as f:
-            pickle.dump(data, f)
-    except IOError as e:
-        print(f"Error writing to {unified_save_file}: {e}")
-
-def read_save_value(datatype, default):
-    """
-    Reads the data type from the saved file
-
-    It returns the default if it cant read the file
-
-    """
-    data = read_application_data()
-    datareturn = data.get(datatype, default)
-
-    return datareturn
-
-def write_save_value(value, datatype):
-    """
-    Write the value to the datatype in the save file
-    """
-    data = read_application_data() # Read existing data
-    data[datatype] = value
-    write_application_data(data)
-=======
->>>>>>> 011aaa4c
 
 def sigmoid_plus_exponential(x, a1, b1, c1, a_exp, b_exp, c_exp, d):
     """
@@ -158,34 +114,15 @@
             - actual_price (float): The final price after applying shop_var and rounding.
     """
 
-<<<<<<< HEAD
-    # new percentile code
-    pi_details = get_prediction_interval_details(qualities, prices, reqscore, confidence_level=0.90)
-
-    upper_bound = 0.0 # Initialize upper_bound
-
-    if pi_details['error']:
-        print(f"Warning: Error calculating prediction interval: {pi_details['error']}")
-        # Fallback if prediction interval calculation fails
-        # You could adjust this fallback as needed, e.g., a fixed percentage
-        upper_bound = predicted_price * 1.15 # Fallback to 15% above predicted if PI fails
-    else:
-        # Use the upper bound from the linear model's prediction interval
-        upper_bound = pi_details['upper_prediction_interval']
-        # You might want to ensure the upper_bound is not less than predicted_price,
-        # especially if the linear model diverges significantly from the non-linear one.
-        upper_bound = max(upper_bound, predicted_price)
-
-=======
     # gets percentile price above line
     percentage_above_line, search_width = get_percentile_price_above_line(qualities, prices, reqscore,
                                                                                 percentile=100)
->>>>>>> 011aaa4c
     # calculates prices
+    upper_bound = predicted_price * ((percentage_above_line/100)+1)
     adjusted_price = predicted_price + ((upper_bound - predicted_price) * shop_var)
     actual_price = realprice(float(adjusted_price))
 
-    return upper_bound, actual_price
+    return upper_bound, actual_price, search_width
 
 def numpify_qualities_and_prices(qualities, prices):
     """
@@ -268,50 +205,32 @@
 
     return X_smooth, y_smooth_pred
 
-def get_prediction_interval_details(qualities, prices, target_quality, confidence_level=0.95):
-    """
-    Calculates the predicted price and the upper bound of the prediction interval
-    for a given target quality, using linear regression. Also returns the percentage
-    difference between the upper prediction interval bound and the predicted price.
-
-    Using linear regression than than tha actual non-liner regression is a compromise that means that we
-    can use the statsmodels to derive the
-
-    Args:
-        qualities (list or np.array): List of quality scores (independent variable, X).
-        prices (list or np.array): List of corresponding prices (dependent variable, Y).
-        target_quality (float): The specific quality score for which to make the prediction.
-        confidence_level (float, optional): The desired confidence level for the
-                                           prediction interval (e.g., 0.95 for 95%).
-                                           Defaults to 0.95.
-
-    Returns:
-        dict: A dictionary containing:
-            'predicted_price_on_line' (float): The price predicted by the regression line for target_quality.
-            'lower_prediction_interval' (float): The lower bound of the prediction interval.
-            'upper_prediction_interval' (float): The upper bound of the prediction interval.
-            'percentage_over_predicted' (float): The percentage that the upper_prediction_interval
-                                                 is above the predicted_price_on_line.
-                                                 Returns float('inf') if predicted_price_on_line is 0.
-            'regression_summary' (str): A summary of the OLS regression (can be None if model fails).
-            'error' (str or None): An error message if calculations fail, otherwise None.
-    """
-    results = {
-        'predicted_price_on_line': None,
-        'lower_prediction_interval': None,
-        'upper_prediction_interval': None,
-        'percentage_over_predicted': None,
-        'regression_summary': None,
-        'error': None
-    }
-
-    if len(qualities) < 2 or len(prices) < 2 or len(qualities) != len(prices):
-        results['error'] = "Insufficient data or mismatched lengths for qualities and prices."
-        return results
-
-<<<<<<< HEAD
-    try:
-=======
+# Signature remains the same as previous version that accepted predict_func
+def get_percentile_price_above_line(qualities, prices, reqscore,
+                                    percentile=90):
+    """
+    Calculates a percentage representing the average of percentile price
+    increases (relative to predicted price at each unique quality score) for
+    points above the line within the selected quality band, using a tiered
+    approach based on proximity to reqscore.
+
+    Args:
+        y_true (np.ndarray): The actual price values.
+        y_pred (np.ndarray): The predicted price values from the model.
+        X_quality (np.ndarray): The quality scores corresponding to y_true/y_pred.
+                                Expected to be a 2D array from reshape(-1,1).
+        reqscore (float): The target quality score.
+        predicted_price_at_reqscore (float): The predicted price at the reqscore (kept for context/messaging).
+        predict_func (function): The function used to predict price for a given quality score.
+        percentile (float): The desired percentile to calculate (0 to 100).
+
+    Returns:
+        tuple: A tuple containing:
+            - float: The calculated average percentage above the predicted line for the selected band.
+                     Returns 0.0 if no points are above the line or insufficient data in any tier/band.
+            - str: A message indicating which tier was used for calculation.
+    """
+
     # Get the fitted parameters and prediction function
     params, predict_func = fit_curve_and_get_params(qualities, prices)
 
@@ -378,61 +297,35 @@
         (lambda r: r - 1.0, lambda r: r + 1.0, 1),
         (lambda r: float('-inf'), lambda r: float('inf'), 10)
     ]
->>>>>>> 011aaa4c
-
-        # turns into numpty arrays
-        X_all, y_all = numpify_qualities_and_prices(qualities, prices)
-
-        # 1. Fit an initial linear model to all data to get initial residuals
-        X_all_with_const = sm.add_constant(X_all)
-        model_all = sm.OLS(y_all, X_all_with_const)
-        fitted_model_all = model_all.fit()
-        y_pred_all = fitted_model_all.predict(X_all_with_const)
-
-        # 2. Identify data points where actual price is higher than predicted price
-        positive_residuals_indices = np.where(y_all > y_pred_all)[0]
-
-        if len(positive_residuals_indices) < 2:
-            results['error'] = "Insufficient data points where actual price is above the predicted linear price to calculate prediction interval. Need at least 2 such points."
-            return results
-
-        # 3. Filter data to only include points with positive residuals
-        X_filtered = X_all[positive_residuals_indices]
-        y_filtered = y_all[positive_residuals_indices]
-
-        # Prepare filtered data for statsmodels (add constant for intercept)
-        X_filtered_with_const = sm.add_constant(X_filtered)
-
-        # 4. Fit OLS regression model *only on the filtered data*
-        model = sm.OLS(y_filtered, X_filtered_with_const)
-        fitted_model = model.fit()
-        results['regression_summary'] = str(fitted_model.summary())
-
-        # Value for which to predict (must include constant)
-        target_X_with_const = np.array([1, target_quality])
-
-        # Get prediction results object from the model fitted on filtered data
-        prediction = fitted_model.get_prediction(target_X_with_const)
-
-        # Prediction intervals are for a *new observation*
-        # The alpha for conf_int is 1 - confidence_level
-        alpha = 1 - confidence_level
-        pred_interval = prediction.conf_int(obs=True, alpha=alpha) # obs=True for prediction interval
-
-        results['predicted_price_on_line'] = prediction.predicted_mean[0]
-        results['lower_prediction_interval'] = pred_interval[0, 0]
-        results['upper_prediction_interval'] = pred_interval[0, 1]
-
-        if results['predicted_price_on_line'] is not None and results['predicted_price_on_line'] != 0:
-            results['percentage_over_predicted'] = \
-                ((results['upper_prediction_interval'] - results['predicted_price_on_line']) /
-                 results['predicted_price_on_line']) * 100
-        elif results['predicted_price_on_line'] == 0 and results['upper_prediction_interval'] is not None:
-            results['percentage_over_predicted'] = float('inf') # Or handle as appropriate
-
-    except Exception as e:
-        results['error'] = f"Error during prediction interval calculation: {str(e)}"
-        # You might want to print the full traceback for debugging
-        # import traceback
-        # print(traceback.format_exc())
-    return results+
+    # Try each tier in order
+    for tier_index, tier_info in enumerate(tiers):
+        if tier_index < 3:  # For the first three tiers with specific bounds
+            lower_bound_func, upper_bound_func, width_value = tier_info
+            lower_bound = lower_bound_func(reqscore)
+            upper_bound = upper_bound_func(reqscore)
+
+            # Filter points within this tier's bounds
+            indices_in_band = np.where(
+                (X_quality_above_all >= lower_bound) & (X_quality_above_all <= upper_bound)
+            )[0]
+
+            y_true_in_band = y_true_above_all[indices_in_band]
+            X_quality_in_band = X_quality_above_all[indices_in_band]
+
+            average_percentage = calculate_average_percentage_for_subset(y_true_in_band, X_quality_in_band)
+
+            if average_percentage is not None:
+                return average_percentage, width_value # Removed message from return
+        else:
+            # Last tier - use all points above the line
+            lower_bound_func, upper_bound_func, width_value = tier_info
+            average_percentage = calculate_average_percentage_for_subset(y_true_above_all, X_quality_above_all)
+
+            if average_percentage is not None:
+                return average_percentage, width_value # Removed message from return
+
+    # Fallback: Insufficient data in any tier
+    print(
+        "Warning: Insufficient points above line in any relevant unique quality score bands within tiers for average percentile calculation. Returning 0.0 percentage.")
+    return 0.0, "Max Price %: Insufficient unique quality data in bands"